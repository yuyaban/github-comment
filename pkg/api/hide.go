--- conflicted
+++ resolved
@@ -36,11 +36,7 @@
 		return err
 	}
 	nodeIDs, err := listHiddenComments(
-<<<<<<< HEAD
-		ctx, ctrl.Commenter, ctrl.Expr, param, nil)
-=======
-		ctx, ctrl.GitHub, ctrl.Expr, ctrl.Getenv, param, nil)
->>>>>>> 54773798
+		ctx, ctrl.GitHub, ctrl.Expr, param, nil)
 	if err != nil {
 		return err
 	}
@@ -140,12 +136,7 @@
 
 func listHiddenComments( //nolint:funlen
 	ctx context.Context,
-<<<<<<< HEAD
-	commenter Commenter, exp Expr,
-=======
 	gh GitHub, exp Expr,
-	getEnv func(string) string,
->>>>>>> 54773798
 	param *ParamListHiddenComments,
 	paramExpr map[string]interface{},
 ) ([]string, error) {
