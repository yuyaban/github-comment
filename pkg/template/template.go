--- conflicted
+++ resolved
@@ -23,7 +23,6 @@
 		cloudBuildRegion = "global"
 	}
 	buildLinks := map[string]string{
-<<<<<<< HEAD
 		"circleci": fmt.Sprintf(
 			`[workflow](https://circleci.com/workflow-run/%s) [job](%s) (job: %s)`,
 			os.Getenv("CIRCLE_WORKFLOW_ID"),
@@ -39,20 +38,13 @@
 			os.Getenv("DRONE_STEP_NUMBER"),
 		),
 		"github-actions": fmt.Sprintf(
-			`[Build link](https://github.com/%s/actions/runs/%s)`,
+			`[Build link](%s/%s/actions/runs/%s)`,
+      os.Getenv("GITHUB_SERVER_URL"),
 			os.Getenv("GITHUB_REPOSITORY"),
 			os.Getenv("GITHUB_RUN_ID"),
 		),
 		"cloud-build": fmt.Sprintf(
 			"https://console.cloud.google.com/cloud-build/builds;region=%s/%s?project=%s",
-=======
-		"circleci":       `[workflow](https://circleci.com/workflow-run/{{env "CIRCLE_WORKFLOW_ID" }}) [job]({{env "CIRCLE_BUILD_URL"}}) (job: {{env "CIRCLE_JOB"}})`,
-		"codebuild":      `[Build link]({{env "CODEBUILD_BUILD_URL"}})`,
-		"drone":          `[build]({{env "DRONE_BUILD_LINK"}}) [step]({{env "DRONE_BUILD_LINK"}}/{{env "DRONE_STAGE_NUMBER"}}/{{env "DRONE_STEP_NUMBER"}})`,
-		"github-actions": `[Build link]({{env "GITHUB_SERVER_URL"}}/{{env "GITHUB_REPOSITORY"}}/actions/runs/{{env "GITHUB_RUN_ID"}})`,
-		"google-cloud-build": fmt.Sprintf(
-			"[Build link](https://console.cloud.google.com/cloud-build/builds;region=%s/%s?project=%s)",
->>>>>>> dab30ac7
 			cloudBuildRegion,
 			os.Getenv("BUILD_ID"),
 			os.Getenv("PROJECT_ID"),
